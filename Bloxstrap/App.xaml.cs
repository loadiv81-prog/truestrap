﻿using System;
using System.Diagnostics;
using System.Globalization;
using System.IO;
using System.Net.Http;
using System.Net;
using System.Reflection;
using System.Windows;
using Microsoft.Win32;

using Bloxstrap.Models;
using Bloxstrap.Enums;
using Bloxstrap.Helpers;
using Bloxstrap.Views;

namespace Bloxstrap
{
    /// <summary>
    /// Interaction logic for App.xaml
    /// </summary>
    public partial class App : Application
    {
        public static readonly CultureInfo CultureFormat = CultureInfo.InvariantCulture;

        public const string ProjectName = "Bloxstrap";
        public const string ProjectRepository = "pizzaboxer/bloxstrap";

        public static string BaseDirectory = null!;
        public static bool IsSetupComplete { get; set; } = true;
        public static bool IsFirstRun { get; private set; } = false;
        public static bool IsQuiet { get; private set; } = false;
        public static bool IsUninstall { get; private set; } = false;
        public static bool IsNoLaunch { get; private set; } = false;
        public static bool IsUpgrade { get; private set; } = false;
        public static string[] LaunchArgs { get; private set; } = null!;


        public static string Version = Assembly.GetExecutingAssembly().GetName().Version!.ToString()[..^2];

        public static SettingsManager SettingsManager = new();
        public static SettingsFormat Settings = SettingsManager.Settings;
        public static readonly HttpClient HttpClient = new(new HttpClientHandler { AutomaticDecompression = DecompressionMethods.All });

        // shorthand
        public static MessageBoxResult ShowMessageBox(string message, MessageBoxImage icon = MessageBoxImage.None, MessageBoxButton buttons = MessageBoxButton.OK)
        {
            if (IsQuiet)
                return MessageBoxResult.None;

            return MessageBox.Show(message, ProjectName, buttons, icon);
        }

        public static void Terminate(int code = Bootstrapper.ERROR_SUCCESS)
        {
            SettingsManager.Save();
            Environment.Exit(code);
        }

        protected override void OnStartup(StartupEventArgs e)
        {
            base.OnStartup(e);

            // To customize application configuration such as set high DPI settings or default font,
            // see https://aka.ms/applicationconfiguration.
            ApplicationConfiguration.Initialize();

            LaunchArgs = e.Args;

            HttpClient.Timeout = TimeSpan.FromMinutes(5);
            HttpClient.DefaultRequestHeaders.Add("User-Agent", ProjectRepository);

            if (LaunchArgs.Length > 0)
            {
                if (Array.IndexOf(LaunchArgs, "-quiet") != -1)
                    IsQuiet = true;

                if (Array.IndexOf(LaunchArgs, "-uninstall") != -1)
                    IsUninstall = true;

                if (Array.IndexOf(LaunchArgs, "-nolaunch") != -1)
                    IsNoLaunch = true;

                if (Array.IndexOf(LaunchArgs, "-upgrade") != -1)
                    IsUpgrade = true;
            }

            // check if installed
            RegistryKey? registryKey = Registry.CurrentUser.OpenSubKey($@"Software\{ProjectName}");

            if (registryKey is null)
            {
                IsFirstRun = true;
                Settings = SettingsManager.Settings;
                BaseDirectory = Path.Combine(Directories.LocalAppData, ProjectName);

                if (!IsQuiet)
                {
                    IsSetupComplete = false;
                    new MainWindow().ShowDialog();
                }
            }
            else
            {
                BaseDirectory = (string)registryKey.GetValue("InstallLocation")!;
                registryKey.Close();
            }

            // preferences dialog was closed, and so base directory was never set
<<<<<<< HEAD
            if (!IsSetupComplete)
                return;
=======
            // (this doesnt account for the registry value not existing but thats basically never gonna happen)
            if (String.IsNullOrEmpty(BaseDirectory))
                Environment.Exit(Bootstrapper.ERROR_INSTALL_USEREXIT);
>>>>>>> 19d3deec

            Directories.Initialize(BaseDirectory);

            SettingsManager.SaveLocation = Path.Combine(Directories.Base, "Settings.json");

            // we shouldn't save settings on the first run until the first installation is finished,
            // just in case the user decides to cancel the install
            if (!IsFirstRun)
            {
                Settings = SettingsManager.Settings;
                SettingsManager.ShouldSave = true;
            }

#if !DEBUG
            if (!IsUninstall && !IsFirstRun)
                Updater.CheckInstalledVersion();
#endif

            string commandLine = "";

<<<<<<< HEAD
#if false//DEBUG
            new MainWindow().ShowDialog();
#else
=======
>>>>>>> 19d3deec
            if (LaunchArgs.Length > 0)
            {
                if (LaunchArgs[0] == "-preferences")
                {
#if !DEBUG
                    if (Process.GetProcessesByName(ProjectName).Length > 1)
                    {
                        ShowMessageBox($"{ProjectName} is currently running. Please close any currently open Bloxstrap or Roblox window before opening the menu.", MessageBoxImage.Error);
                        Environment.Exit(0);
                    }
#endif

                    //new Preferences().ShowDialog();
                    new MainWindow().ShowDialog();
                }
                else if (LaunchArgs[0].StartsWith("roblox-player:"))
                {
                    commandLine = Protocol.ParseUri(LaunchArgs[0]);
                }
                else if (LaunchArgs[0].StartsWith("roblox:"))
                {
                    commandLine = $"--app --deeplink {LaunchArgs[0]}";
                }
                else
                {
                    commandLine = "--app";
                }
            }
            else
            {
                commandLine = "--app";
            }

            if (!String.IsNullOrEmpty(commandLine))
            {
                DeployManager.Channel = Settings.Channel;
                Settings.BootstrapperStyle.Show(new Bootstrapper(commandLine));
            }

            Terminate();
        }
    }
}<|MERGE_RESOLUTION|>--- conflicted
+++ resolved
@@ -106,14 +106,8 @@
             }
 
             // preferences dialog was closed, and so base directory was never set
-<<<<<<< HEAD
             if (!IsSetupComplete)
-                return;
-=======
-            // (this doesnt account for the registry value not existing but thats basically never gonna happen)
-            if (String.IsNullOrEmpty(BaseDirectory))
                 Environment.Exit(Bootstrapper.ERROR_INSTALL_USEREXIT);
->>>>>>> 19d3deec
 
             Directories.Initialize(BaseDirectory);
 
@@ -134,12 +128,6 @@
 
             string commandLine = "";
 
-<<<<<<< HEAD
-#if false//DEBUG
-            new MainWindow().ShowDialog();
-#else
-=======
->>>>>>> 19d3deec
             if (LaunchArgs.Length > 0)
             {
                 if (LaunchArgs[0] == "-preferences")
