﻿using System;
using System.Collections.Generic;
using System.ComponentModel;
using System.Diagnostics;
using System.Linq;
using System.Threading.Tasks;
using System.Windows;
using System.Windows.Forms;
using System.Windows.Input;
using CommunityToolkit.Mvvm.Input;
using Bloxstrap.Helpers;
using Bloxstrap.Models;

namespace Bloxstrap.ViewModels
{
    public class InstallationViewModel : INotifyPropertyChanged
    {
        public event PropertyChangedEventHandler? PropertyChanged;
        public void OnPropertyChanged(string propertyName) => PropertyChanged?.Invoke(this, new PropertyChangedEventArgs(propertyName));

        private bool _manualChannelEntry = !DeployManager.SelectableChannels.Contains(App.Settings.Prop.Channel);

        public ICommand BrowseInstallLocationCommand => new RelayCommand(BrowseInstallLocation);
        public ICommand OpenFolderCommand => new RelayCommand(OpenFolder);

        public DeployInfo? ChannelDeployInfo { get; private set; } = null;
        public string ChannelInfoLoadingText { get; private set; } = null!;

        public InstallationViewModel()
        {
            Task.Run(() => LoadChannelDeployInfo(App.Settings.Prop.Channel));
        }

        private async Task LoadChannelDeployInfo(string channel)
        {
            ChannelInfoLoadingText = "Fetching latest deploy info, please wait...";
            OnPropertyChanged(nameof(ChannelInfoLoadingText));

            ChannelDeployInfo = null;
            OnPropertyChanged(nameof(ChannelDeployInfo));

            App.DeployManager.Channel = channel;
<<<<<<< HEAD
            ClientVersion info = await App.DeployManager.GetLastDeploy(true);
=======
>>>>>>> 89e76efe

            try
            {
                ClientVersion info = await App.DeployManager.GetLastDeploy(true);

                ChannelDeployInfo = new DeployInfo
                {
                    Version = info.Version,
                    VersionGuid = info.VersionGuid,
                    Timestamp = info.Timestamp?.ToString("dddd, d MMMM yyyy 'at' h:mm:ss tt", App.CultureFormat)!
                };

                OnPropertyChanged(nameof(ChannelDeployInfo));
            }
            catch (Exception)
            {
                ChannelInfoLoadingText = "Failed to get deploy info.\nIs the channel name valid?";
                OnPropertyChanged(nameof(ChannelInfoLoadingText));
            }
        }

        private void BrowseInstallLocation()
        {
            using var dialog = new FolderBrowserDialog();

            if (dialog.ShowDialog() == DialogResult.OK)
            {
                InstallLocation = dialog.SelectedPath;
                OnPropertyChanged(nameof(InstallLocation));
            }
        }

        private void OpenFolder()
        {
            Process.Start("explorer.exe", Directories.Base);
        }

        public string InstallLocation
        {
            get => App.BaseDirectory; 
            set => App.BaseDirectory = value;
        }

        public IEnumerable<string> Channels => DeployManager.SelectableChannels;

        public string Channel
        {
            get => App.Settings.Prop.Channel;
            set
            {
                Task.Run(() => LoadChannelDeployInfo(value));
                App.Settings.Prop.Channel = value;
            }
        }

        public bool ManualChannelEntry
        {
            get => _manualChannelEntry;
            set
            {
                _manualChannelEntry = value;

                if (!value && !Channels.Contains(Channel))
                    Channel = DeployManager.DefaultChannel;

                OnPropertyChanged(nameof(Channel));
                OnPropertyChanged(nameof(ChannelComboBoxVisibility));
                OnPropertyChanged(nameof(ChannelTextBoxVisibility));
            }
        }

        // cant use data bindings so i have to do whatever tf this is
        public Visibility ChannelComboBoxVisibility => ManualChannelEntry ? Visibility.Collapsed : Visibility.Visible;
        public Visibility ChannelTextBoxVisibility => ManualChannelEntry ? Visibility.Visible : Visibility.Collapsed;
    }
}<|MERGE_RESOLUTION|>--- conflicted
+++ resolved
@@ -40,10 +40,6 @@
             OnPropertyChanged(nameof(ChannelDeployInfo));
 
             App.DeployManager.Channel = channel;
-<<<<<<< HEAD
-            ClientVersion info = await App.DeployManager.GetLastDeploy(true);
-=======
->>>>>>> 89e76efe
 
             try
             {
