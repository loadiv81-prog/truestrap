--- conflicted
+++ resolved
@@ -7,13 +7,8 @@
     <UseWPF>true</UseWPF>
     <UseWindowsForms>True</UseWindowsForms>
     <ApplicationIcon>Bloxstrap.ico</ApplicationIcon>
-<<<<<<< HEAD
-    <Version>2.1.1</Version>
-    <FileVersion>2.1.1.0</FileVersion>
-=======
     <Version>2.2.0</Version>
     <FileVersion>2.2.0.0</FileVersion>
->>>>>>> 89e76efe
     <ApplicationManifest>app.manifest</ApplicationManifest>
   </PropertyGroup>
 
