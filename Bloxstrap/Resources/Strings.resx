--- conflicted
+++ resolved
@@ -1192,12 +1192,10 @@
   <data name="Common.RobloxNotInstalled" xml:space="preserve">
     <value>Roblox has not yet been installed. Please launch Roblox using Bloxstrap at least once before trying to use this option.</value>
   </data>
-<<<<<<< HEAD
   <data name="Installer.ShouldCancel" xml:space="preserve">
     <value>Are you sure you want to cancel the installation?</value>
-=======
+  </data>
   <data name="Bootstrapper.JsonManagerSaveFailed" xml:space="preserve">
     <value>Failed to save {0}: {1}</value>
->>>>>>> 6e0d24e6
   </data>
 </root>